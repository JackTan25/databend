DROP DATABASE IF EXISTS db;

CREATE DATABASE db ENGINE = Local;
CREATE TABLE db.t(c1 int) ENGINE = Null;
SELECT COUNT(1) from system.tables where name = 't' and database = 'db';

CREATE DATABASE IF NOT EXISTS db ENGINE = Local;
<<<<<<< HEAD
CREATE DATABASE db ENGINE = Local; -- {ErrorCode 3}
=======
CREATE DATABASE db ENGINE = Local;

DROP DATABASE IF EXISTS db;
>>>>>>> 9c7c7fa7
<|MERGE_RESOLUTION|>--- conflicted
+++ resolved
@@ -5,10 +5,6 @@
 SELECT COUNT(1) from system.tables where name = 't' and database = 'db';
 
 CREATE DATABASE IF NOT EXISTS db ENGINE = Local;
-<<<<<<< HEAD
 CREATE DATABASE db ENGINE = Local; -- {ErrorCode 3}
-=======
-CREATE DATABASE db ENGINE = Local;
 
-DROP DATABASE IF EXISTS db;
->>>>>>> 9c7c7fa7
+DROP DATABASE IF EXISTS db;