--- conflicted
+++ resolved
@@ -104,14 +104,12 @@
         }
     }
 
-<<<<<<< HEAD
     pub fn sum_batch(column: &DataColumn) -> Result<DataValue> {
-=======
-    pub fn sum_batch(column: DataColumnarValue) -> Result<DataValue> {
         if column.is_empty() {
-            return DataValue::try_from(&Self::sum_return_type(&column.data_type())?);
+            return Ok(DataValue::from(&Self::sum_return_type(
+                &column.data_type(),
+            )?));
         }
->>>>>>> 8e328272
         match column {
             DataColumn::Constant(value, size) => {
                 DataValue::arithmetic(Mul, value.clone(), DataValue::UInt64(Some(*size as u64)))
