--- conflicted
+++ resolved
@@ -2134,7 +2134,6 @@
     )(i)
 }
 
-<<<<<<< HEAD
 pub fn match_clause(i: Input) -> IResult<MergeOption> {
     map(
         rule! {
@@ -2192,7 +2191,6 @@
     )(i)
 }
 
-=======
 pub fn add_column_option(i: Input) -> IResult<AddColumnOption> {
     alt((
         value(AddColumnOption::First, rule! { FIRST }),
@@ -2202,7 +2200,6 @@
     ))(i)
 }
 
->>>>>>> dcdc8e5e
 pub fn optimize_table_action(i: Input) -> IResult<OptimizeTableAction> {
     alt((
         value(OptimizeTableAction::All, rule! { ALL }),
