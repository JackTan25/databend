--- conflicted
+++ resolved
@@ -182,12 +182,9 @@
             PhysicalPlan::AsyncSourcer(_)
             | PhysicalPlan::Deduplicate(_)
             | PhysicalPlan::ReplaceInto(_)
-<<<<<<< HEAD
             | PhysicalPlan::MergeIntoRowIdApply(_)
-            | PhysicalPlan::CompactPartial(_) => Ok(DataSchemaRef::default()),
-=======
+            | PhysicalPlan::CompactPartial(_)
             | PhysicalPlan::CompactSource(_) => Ok(DataSchemaRef::default()),
->>>>>>> fc802172
         }
     }
 
