// Copyright 2021 Datafuse Labs.
//
// Licensed under the Apache License, Version 2.0 (the "License");
// you may not use this file except in compliance with the License.
// You may obtain a copy of the License at
//
//     http://www.apache.org/licenses/LICENSE-2.0
//
// Unless required by applicable law or agreed to in writing, software
// distributed under the License is distributed on an "AS IS" BASIS,
// WITHOUT WARRANTIES OR CONDITIONS OF ANY KIND, either express or implied.
// See the License for the specific language governing permissions and
// limitations under the License.

#[macro_use]
extern crate criterion;

use common_expression::types::number::NumberColumn;
use common_expression::types::string::StringColumnBuilder;
use common_expression::Column;
use common_storages_index::filters::FilterBuilder;
use common_storages_index::filters::Xor8Builder;
use criterion::Criterion;
use rand::prelude::random;
use rand::rngs::StdRng;
use rand::Rng;
use rand::SeedableRng;

/// Benchmark building BlockFilter from DataBlock.
///
/// Benchmark and optimization log:
///
/// - 2022-10-14:
///   Reproduce the building process same as databend-query does: collect keys with `column.to_values()`:
///   i64:                       210ns/key
///   string of length 16 to 32: 240ns/key
///
/// - 2022-12-7:
///   Platform: MacBook Pro M1 MAX
///   i64:                       122ns/key
///   string of length 16 to 32: 123ns/key

fn bench_u64(c: &mut Criterion) {
<<<<<<< HEAD
    let col = rand_i64_column(1_000_000);
=======
    let block = rand_i64_block(1_000_000);
    let column = block.try_column_by_name("a").unwrap();

    let mut builder = Xor8Builder::create();
    (0..column.len()).for_each(|i| builder.add_key(&column.get(i)));
    let filter = builder.build().unwrap();

    for i in 0..column.len() {
        let key = column.get(i);
        assert!(filter.contains(&key), "key {} present", key);
    }
>>>>>>> d6eca280

    c.bench_function("xor8_filter_u64_1m_rows_build_from_column_to_values", |b| {
        b.iter(|| {
            let mut builder = Xor8Builder::create();
<<<<<<< HEAD
            col.iter().for_each(|v| {
                builder.add_key(&v);
            });
=======
            (0..column.len()).for_each(|i| builder.add_key(&column.get(i)));
>>>>>>> d6eca280
            let _filter = criterion::black_box(builder.build().unwrap());
        })
    });
}

fn bench_string(c: &mut Criterion) {
<<<<<<< HEAD
    let col = rand_str_column(1_000_000, 32);
=======
    let block = rand_str_block(1_000_000, 32);
    let column = block.try_column_by_name("a").unwrap();

    let mut builder = Xor8Builder::create();
    (0..column.len()).for_each(|i| builder.add_key(&column.get(i)));
    let filter = builder.build().unwrap();

    for i in 0..column.len() {
        let key = column.get(i);
        assert!(filter.contains(&key), "key {} present", key);
    }
>>>>>>> d6eca280

    c.bench_function(
        "xor8_filter_string16to32_1m_rows_build_from_column_to_values",
        |b| {
            b.iter(|| {
                let mut builder = Xor8Builder::create();
<<<<<<< HEAD
                col.iter().for_each(|v| {
                    builder.add_key(&v);
                });
=======
                (0..column.len()).for_each(|i| builder.add_key(&column.get(i)));
>>>>>>> d6eca280
                let _filter = criterion::black_box(builder.build().unwrap());
            })
        },
    );
}

fn rand_i64_column(n: i32) -> Column {
    let seed: u64 = random();

    let mut rng = StdRng::seed_from_u64(seed);
    let keys: Vec<i64> = (0..n).map(|_| rng.gen::<i64>()).collect();

    Column::Number(NumberColumn::Int64(keys.into()))
}

fn rand_str_column(n: i32, len: i32) -> Column {
    let seed: u64 = random();

    let mut rng = StdRng::seed_from_u64(seed);
    const CHARSET: &[u8] = b"ABCDEFGHIJKLMNOPQRSTUVWXYZ\
                            abcdefghijklmnopqrstuvwxyz\
                            0123456789)(*&^%$#@!~";

    let mut builder = StringColumnBuilder::with_capacity(n as usize, 0);
    for _ in 0..n {
        for _ in (len / 2)..len {
            let idx = rng.gen_range(0..CHARSET.len());
            builder.put_char(CHARSET[idx] as char);
        }
        builder.commit_row();
    }

    Column::String(builder.build())
}

criterion_group!(benches, bench_u64, bench_string);
criterion_main!(benches);<|MERGE_RESOLUTION|>--- conflicted
+++ resolved
@@ -41,9 +41,6 @@
 ///   string of length 16 to 32: 123ns/key
 
 fn bench_u64(c: &mut Criterion) {
-<<<<<<< HEAD
-    let col = rand_i64_column(1_000_000);
-=======
     let block = rand_i64_block(1_000_000);
     let column = block.try_column_by_name("a").unwrap();
 
@@ -55,27 +52,17 @@
         let key = column.get(i);
         assert!(filter.contains(&key), "key {} present", key);
     }
->>>>>>> d6eca280
 
     c.bench_function("xor8_filter_u64_1m_rows_build_from_column_to_values", |b| {
         b.iter(|| {
             let mut builder = Xor8Builder::create();
-<<<<<<< HEAD
-            col.iter().for_each(|v| {
-                builder.add_key(&v);
-            });
-=======
             (0..column.len()).for_each(|i| builder.add_key(&column.get(i)));
->>>>>>> d6eca280
             let _filter = criterion::black_box(builder.build().unwrap());
         })
     });
 }
 
 fn bench_string(c: &mut Criterion) {
-<<<<<<< HEAD
-    let col = rand_str_column(1_000_000, 32);
-=======
     let block = rand_str_block(1_000_000, 32);
     let column = block.try_column_by_name("a").unwrap();
 
@@ -87,20 +74,13 @@
         let key = column.get(i);
         assert!(filter.contains(&key), "key {} present", key);
     }
->>>>>>> d6eca280
 
     c.bench_function(
         "xor8_filter_string16to32_1m_rows_build_from_column_to_values",
         |b| {
             b.iter(|| {
                 let mut builder = Xor8Builder::create();
-<<<<<<< HEAD
-                col.iter().for_each(|v| {
-                    builder.add_key(&v);
-                });
-=======
                 (0..column.len()).for_each(|i| builder.add_key(&column.get(i)));
->>>>>>> d6eca280
                 let _filter = criterion::black_box(builder.build().unwrap());
             })
         },
