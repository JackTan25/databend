[package]
name = "common-storages-hive"
version = "0.1.0"
edition = "2021"
authors = ["Databend Authors <opensource@datafuselabs.com>"]
license = "Apache-2.0"
publish = false

# See more keys and their definitions at https://doc.rust-lang.org/cargo/reference/manifest.html
[lib]
doctest = false
test = false

[dependencies]
common-arrow = { path = "../../../../common/arrow" }
common-base = { path = "../../../../common/base" }
common-catalog = { path = "../../../catalog" }
common-exception = { path = "../../../../common/exception" }
common-expression = { path = "../../../expression" }
common-functions-v2 = { path = "../../../functions-v2" }
common-hive-meta-store = { path = "../hive-meta-store" }
common-meta-app = { path = "../../../../meta/app" }
common-meta-types = { path = "../../../../meta/types" }
common-pipeline-core = { path = "../../../pipeline/core" }
common-pipeline-sources = { path = "../../../pipeline/sources" }
common-storage = { path = "../../../../common/storage" }
common-storages-cache = { path = "../../cache" }
common-storages-index = { path = "../../index" }
common-storages-table-meta = { path = "../../table-meta" }

async-recursion = "1.0.0"
async-trait = "0.1.57"
chrono = { workspace = true }
futures = "0.3.24"
<<<<<<< HEAD
opendal = "0.22"
ordered-float = "3.1.0"
=======
opendal = "0.23"
>>>>>>> 2ee51b68
serde = { workspace = true }
thrift = { package = "databend-thrift", version = "0.17.0" }
tracing = "0.1.36"
typetag = "0.2.3"<|MERGE_RESOLUTION|>--- conflicted
+++ resolved
@@ -32,12 +32,8 @@
 async-trait = "0.1.57"
 chrono = { workspace = true }
 futures = "0.3.24"
-<<<<<<< HEAD
-opendal = "0.22"
+opendal = "0.23"
 ordered-float = "3.1.0"
-=======
-opendal = "0.23"
->>>>>>> 2ee51b68
 serde = { workspace = true }
 thrift = { package = "databend-thrift", version = "0.17.0" }
 tracing = "0.1.36"
