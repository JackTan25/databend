// Copyright 2022 Datafuse Labs.
//
// Licensed under the Apache License, Version 2.0 (the "License");
// you may not use this file except in compliance with the License.
// You may obtain a copy of the License at
//
//     http://www.apache.org/licenses/LICENSE-2.0
//
// Unless required by applicable law or agreed to in writing, software
// distributed under the License is distributed on an "AS IS" BASIS,
// WITHOUT WARRANTIES OR CONDITIONS OF ANY KIND, either express or implied.
// See the License for the specific language governing permissions and
// limitations under the License.

use std::any::Any;
use std::sync::Arc;

use common_base::base::Progress;
use common_base::base::ProgressValues;
use common_cache::Cache;
use common_exception::ErrorCode;
use common_exception::Result;
use common_expression::Chunk;
use common_expression::ChunkCompactThresholds;
use common_storages_table_meta::caches::CacheManager;
use common_storages_table_meta::meta::BlockMeta;
use common_storages_table_meta::meta::SegmentInfo;
use opendal::Operator;

use super::compact_meta::CompactSourceMeta;
use super::CompactSinkMeta;
use crate::io::BlockReader;
use crate::io::BlockWriter;
use crate::io::TableMetaLocationGenerator;
use crate::operations::mutation::AbortOperation;
use crate::pipelines::processors::port::InputPort;
use crate::pipelines::processors::port::OutputPort;
use crate::pipelines::processors::processor::Event;
use crate::pipelines::processors::processor::ProcessorPtr;
use crate::pipelines::processors::Processor;
use crate::statistics::reduce_block_statistics;
use crate::statistics::reducers::reduce_block_metas;

enum State {
    Consume,
    Compact(Chunk),
    Generate(Vec<Arc<BlockMeta>>),
    Serialized {
        data: Vec<u8>,
        location: String,
        segment: Arc<SegmentInfo>,
    },
    Output {
        location: String,
        segment: Arc<SegmentInfo>,
    },
}

// Gets a set of CompactTask, only merge but not split, generate a new segment.
pub struct CompactTransform {
    state: State,
    input: Arc<InputPort>,
    output: Arc<OutputPort>,
    scan_progress: Arc<Progress>,
    output_data: Option<Chunk>,

    block_reader: Arc<BlockReader>,
    location_gen: TableMetaLocationGenerator,
    dal: Operator,

    order: usize,
    thresholds: ChunkCompactThresholds,
    abort_operation: AbortOperation,
}

impl CompactTransform {
    pub fn try_create(
        input: Arc<InputPort>,
        output: Arc<OutputPort>,
        scan_progress: Arc<Progress>,
        block_reader: Arc<BlockReader>,
        location_gen: TableMetaLocationGenerator,
        dal: Operator,
        thresholds: ChunkCompactThresholds,
    ) -> Result<ProcessorPtr> {
        Ok(ProcessorPtr::create(Box::new(CompactTransform {
            state: State::Consume,
            input,
            output,
            scan_progress,
            output_data: None,
            block_reader,
            location_gen,
            dal,
            order: 0,
            thresholds,
            abort_operation: AbortOperation::default(),
        })))
    }
}

#[async_trait::async_trait]
impl Processor for CompactTransform {
    fn name(&self) -> String {
        "CompactTransform".to_string()
    }

    fn as_any(&mut self) -> &mut dyn Any {
        self
    }

    fn event(&mut self) -> Result<Event> {
        if matches!(&self.state, State::Generate { .. } | State::Output { .. }) {
            return Ok(Event::Sync);
        }

        if matches!(&self.state, State::Serialized { .. }) {
            return Ok(Event::Async);
        }

        if self.output.is_finished() {
            self.input.finish();
            return Ok(Event::Finished);
        }

        if !self.output.can_push() {
            self.input.set_not_need_data();
            return Ok(Event::NeedConsume);
        }

        if let Some(data_block) = self.output_data.take() {
            self.output.push_data(Ok(data_block));
            return Ok(Event::NeedConsume);
        }

        if self.input.is_finished() {
            self.output.finish();
            return Ok(Event::Finished);
        }

        if !self.input.has_data() {
            self.input.set_need_data();
            return Ok(Event::NeedData);
        }

        self.state = State::Compact(self.input.pull_data().unwrap()?);
        Ok(Event::Async)
    }

    fn process(&mut self) -> Result<()> {
        match std::mem::replace(&mut self.state, State::Consume) {
            State::Generate(metas) => {
                let stats = reduce_block_metas(&metas, self.thresholds)?;
                let segment_info = SegmentInfo::new(metas, stats);
                let location = self.location_gen.gen_segment_info_location();
                self.abort_operation.add_segment(location.clone());
                self.state = State::Serialized {
                    data: serde_json::to_vec(&segment_info)?,
                    location,
                    segment: Arc::new(segment_info),
                };
            }
            State::Output { location, segment } => {
                if let Some(segment_cache) = CacheManager::instance().get_table_segment_cache() {
                    let cache = &mut segment_cache.write();
                    cache.put(location.clone(), segment.clone());
                }

                let meta = CompactSinkMeta::create(
                    self.order,
                    location,
                    segment,
                    std::mem::take(&mut self.abort_operation),
                );
                self.output_data = Some(Chunk::empty_with_meta(meta));
            }
            _ => return Err(ErrorCode::Internal("It's a bug.")),
        }

        Ok(())
    }

    async fn async_process(&mut self) -> Result<()> {
        match std::mem::replace(&mut self.state, State::Consume) {
            State::Compact(block) => {
                let meta = block.get_meta().unwrap();
                let task_meta = CompactSourceMeta::from_meta(meta)?;
                self.order = task_meta.order;
                let mut new_metas = Vec::with_capacity(task_meta.tasks.len());
                for task in &task_meta.tasks {
                    let metas = task.get_block_metas();
                    // Only one block, no need to do a compact.
                    if metas.len() == 1 {
                        new_metas.push(metas[0].clone());
                        continue;
                    }

                    let mut blocks = Vec::with_capacity(metas.len());
                    let mut stats_of_columns = Vec::with_capacity(metas.len());
                    for meta in metas {
                        let meta = meta.as_ref();
                        stats_of_columns.push(meta.col_stats.clone());
                        let block = self.block_reader.read_with_block_meta(meta).await?;
                        let progress_values = ProgressValues {
                            rows: block.num_rows(),
                            bytes: block.memory_size(),
                        };
                        self.scan_progress.incr(&progress_values);
                        blocks.push(block);
                    }
<<<<<<< HEAD
                    let new_block = Chunk::concat(&blocks)?;
                    let col_stats = reduce_block_statistics(&stats_of_columns)?;
=======
                    let new_block = DataBlock::concat_blocks(&blocks)?;
                    let col_stats = reduce_block_statistics(&stats_of_columns, Some(&new_block))?;
>>>>>>> 29e1b6b0

                    let block_writer = BlockWriter::new(&self.dal, &self.location_gen);
                    let new_meta = block_writer.write(new_block, col_stats, None).await?;
                    self.abort_operation.add_block(&new_meta);
                    new_metas.push(Arc::new(new_meta));
                }
                self.state = State::Generate(new_metas);
            }
            State::Serialized {
                data,
                location,
                segment,
            } => {
                self.dal.object(&location).write(data).await?;
                self.state = State::Output { location, segment };
            }
            _ => return Err(ErrorCode::Internal("It's a bug.")),
        }
        Ok(())
    }
}<|MERGE_RESOLUTION|>--- conflicted
+++ resolved
@@ -208,13 +208,8 @@
                         self.scan_progress.incr(&progress_values);
                         blocks.push(block);
                     }
-<<<<<<< HEAD
                     let new_block = Chunk::concat(&blocks)?;
-                    let col_stats = reduce_block_statistics(&stats_of_columns)?;
-=======
-                    let new_block = DataBlock::concat_blocks(&blocks)?;
-                    let col_stats = reduce_block_statistics(&stats_of_columns, Some(&new_block))?;
->>>>>>> 29e1b6b0
+                    let col_stats = reduce_block_statistics(&stats_of_columns,  Some(&new_block))?;
 
                     let block_writer = BlockWriter::new(&self.dal, &self.location_gen);
                     let new_meta = block_writer.write(new_block, col_stats, None).await?;
