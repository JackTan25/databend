// Copyright 2021 Datafuse Labs
//
// Licensed under the Apache License, Version 2.0 (the "License");
// you may not use this file except in compliance with the License.
// You may obtain a copy of the License at
//
//     http://www.apache.org/licenses/LICENSE-2.0
//
// Unless required by applicable law or agreed to in writing, software
// distributed under the License is distributed on an "AS IS" BASIS,
// WITHOUT WARRANTIES OR CONDITIONS OF ANY KIND, either express or implied.
// See the License for the specific language governing permissions and
// limitations under the License.

use std::collections::HashMap;
use std::sync::Arc;
use std::time::Instant;
use std::u64::MAX;

use common_base::runtime::GlobalIORuntime;
use common_catalog::table::TableExt;
use common_exception::ErrorCode;
use common_exception::Result;
use common_expression::ConstantFolder;
use common_expression::DataBlock;
use common_expression::DataSchema;
use common_expression::DataSchemaRef;
use common_expression::FieldIndex;
use common_expression::RemoteExpr;
use common_expression::SendableDataBlockStream;
use common_expression::ROW_NUMBER_COL_NAME;
use common_functions::BUILTIN_FUNCTIONS;
use common_meta_app::schema::TableInfo;
use common_sql::executor::CommitSink;
use common_sql::executor::Exchange;
use common_sql::executor::FragmentKind::Merge;
use common_sql::executor::MergeInto;
use common_sql::executor::MergeIntoAppendNotMatched;
use common_sql::executor::MergeIntoSource;
use common_sql::executor::MutationKind;
use common_sql::executor::PhysicalPlan;
use common_sql::executor::PhysicalPlanBuilder;
use common_sql::optimizer::SExpr;
use common_sql::plans::Aggregate;
use common_sql::plans::AggregateFunction;
use common_sql::plans::AggregateMode;
use common_sql::plans::BoundColumnRef;
use common_sql::plans::ConstantExpr;
use common_sql::plans::EvalScalar;
use common_sql::plans::FunctionCall;
use common_sql::plans::MergeInto as MergePlan;
use common_sql::plans::Plan;
use common_sql::plans::RelOperator;
use common_sql::plans::ScalarItem;
use common_sql::plans::UpdatePlan;
use common_sql::BindContext;
use common_sql::ColumnBindingBuilder;
use common_sql::IndexType;
use common_sql::MetadataRef;
use common_sql::ScalarExpr;
use common_sql::TypeCheck;
use common_sql::Visibility;
use common_storages_factory::Table;
use common_storages_fuse::FuseTable;
use common_storages_fuse::TableContext;
use itertools::Itertools;
use storages_common_table_meta::meta::TableSnapshot;
use table_lock::TableLockHandlerWrapper;
use tokio_stream::StreamExt;

use super::Interpreter;
use super::InterpreterPtr;
use crate::interpreters::common::hook_compact;
use crate::interpreters::common::CompactHookTraceCtx;
use crate::interpreters::common::CompactTargetTableDescription;
use crate::interpreters::InterpreterFactory;
use crate::pipelines::PipelineBuildResult;
use crate::schedulers::build_query_pipeline_without_render_result_set;
use crate::sessions::QueryContext;

// predicate_index should not be conflict with update expr's column_binding's index.
pub const PREDICATE_COLUMN_INDEX: IndexType = MAX as usize;
const DUMMY_COL_INDEX: usize = 1;
pub struct MergeIntoInterpreter {
    ctx: Arc<QueryContext>,
    plan: MergePlan,
}

impl MergeIntoInterpreter {
    pub fn try_create(ctx: Arc<QueryContext>, plan: MergePlan) -> Result<InterpreterPtr> {
        Ok(Arc::new(MergeIntoInterpreter { ctx, plan }))
    }
}

#[async_trait::async_trait]
impl Interpreter for MergeIntoInterpreter {
    fn name(&self) -> &str {
        "MergeIntoInterpreter"
    }

    #[async_backtrace::framed]
    async fn execute2(&self) -> Result<PipelineBuildResult> {
        let start = Instant::now();
        let (physical_plan, table_info) = self.build_physical_plan().await?;
        let mut build_res =
            build_query_pipeline_without_render_result_set(&self.ctx, &physical_plan, false)
                .await?;

        // Add table lock heartbeat before execution.
        let handler = TableLockHandlerWrapper::instance(self.ctx.clone());
        let mut heartbeat = handler.try_lock(self.ctx.clone(), table_info).await?;

        if build_res.main_pipeline.is_empty() {
            heartbeat.shutdown().await?;
        } else {
            build_res.main_pipeline.set_on_finished(move |may_error| {
                // shutdown table lock heartbeat.
                GlobalIORuntime::instance().block_on(async move { heartbeat.shutdown().await })?;
                match may_error {
                    None => Ok(()),
                    Some(error_code) => Err(error_code.clone()),
                }
            });
        }

        // Compact if 'enable_recluster_after_write' on.
        {
            let compact_target = CompactTargetTableDescription {
                catalog: self.plan.catalog.clone(),
                database: self.plan.database.clone(),
                table: self.plan.table.clone(),
            };

            let compact_hook_trace_ctx = CompactHookTraceCtx {
                start,
                operation_name: "merge_into".to_owned(),
            };

            hook_compact(
                self.ctx.clone(),
                &mut build_res.main_pipeline,
                compact_target,
                compact_hook_trace_ctx,
            )
            .await;
        }

        Ok(build_res)
    }
}

impl MergeIntoInterpreter {
    async fn build_physical_plan(&self) -> Result<(PhysicalPlan, TableInfo)> {
        let MergePlan {
            bind_context,
            input,
            meta_data,
            columns_set,
            catalog,
            database,
            table: table_name,
            target_alias,
            matched_evaluators,
            unmatched_evaluators,
            target_table_idx,
            field_index_map,
            ..
        } = &self.plan;

<<<<<<< HEAD
        let table_name = table.clone();
        let input = input.clone();
        let (exchange, input) = if let RelOperator::Exchange(exchange) = input.plan() {
            (Some(exchange), Box::new(input.child(0)?.clone()))
        } else {
            (None, input)
        };
=======
        // check mutability
        let table = self.ctx.get_table(catalog, database, table_name).await?;
        table.check_mutable()?;
>>>>>>> 5ed20cd4

        let optimized_input = self
            .build_static_filter(&input, meta_data, self.ctx.clone())
            .await?;
        let mut builder = PhysicalPlanBuilder::new(meta_data.clone(), self.ctx.clone(), false);

        // build source for MergeInto
        let join_input = builder
            .build(&optimized_input, *columns_set.clone())
            .await?;

        // find row_id column index
        let join_output_schema = join_input.output_schema()?;

        let mut row_id_idx = match meta_data
            .read()
            .row_id_index_by_table_index(*target_table_idx)
        {
            None => {
                return Err(ErrorCode::InvalidRowIdIndex(
                    "can't get internal row_id_idx when running merge into",
                ));
            }
            Some(row_id_idx) => row_id_idx,
        };

        let mut found_row_id = false;
        let mut row_number_idx = -1;
        for (idx, data_field) in join_output_schema.fields().iter().enumerate() {
            if *data_field.name() == row_id_idx.to_string() {
                row_id_idx = idx;
                found_row_id = true;
                break;
            }

            if exchange.is_some() && data_field.name() == ROW_NUMBER_COL_NAME {
                row_number_idx = idx as i32;
            }
        }

        // we can't get row_id_idx, throw an exception
        if !found_row_id {
            return Err(ErrorCode::InvalidRowIdIndex(
                "can't get internal row_id_idx when running merge into",
            ));
        }

<<<<<<< HEAD
        if exchange.is_some() && row_number_idx == -1 {
            return Err(ErrorCode::InvalidRowIdIndex(
                "can't get internal row_number_idx when running merge into",
            ));
        }

        let table = self.ctx.get_table(catalog, database, &table_name).await?;
=======
>>>>>>> 5ed20cd4
        let fuse_table =
            table
                .as_any()
                .downcast_ref::<FuseTable>()
                .ok_or(ErrorCode::Unimplemented(format!(
                    "table {}, engine type {}, does not support MERGE INTO",
                    table.name(),
                    table.get_table_info().engine(),
                )))?;

        let table_info = fuse_table.get_table_info();
        let catalog_ = self.ctx.get_catalog(catalog).await?;

        // merge_into_source is used to recv join's datablocks and split them into macthed and not matched
        // datablocks.
        let merge_into_source = PhysicalPlan::MergeIntoSource(MergeIntoSource {
            input: Box::new(join_input),
            row_id_idx: row_id_idx as u32,
        });

        // transform unmatched for insert
        // reference to func `build_eval_scalar`
        // (DataSchemaRef, Option<RemoteExpr>, Vec<RemoteExpr>,Vec<usize>) => (source_schema, condition, value_exprs)
        let mut unmatched =
            Vec::<(DataSchemaRef, Option<RemoteExpr>, Vec<RemoteExpr>)>::with_capacity(
                unmatched_evaluators.len(),
            );

        for item in unmatched_evaluators {
            let filter = if let Some(filter_expr) = &item.condition {
                Some(self.transform_scalar_expr2expr(filter_expr, join_output_schema.clone())?)
            } else {
                None
            };

            let mut values_exprs = Vec::<RemoteExpr>::with_capacity(item.values.len());

            for scalar_expr in &item.values {
                values_exprs
                    .push(self.transform_scalar_expr2expr(scalar_expr, join_output_schema.clone())?)
            }

            unmatched.push((item.source_schema.clone(), filter, values_exprs))
        }

        // the first option is used for condition
        // the second option is used to distinct update and delete
        let mut matched = Vec::with_capacity(matched_evaluators.len());

        // transform matched for delete/update
        for item in matched_evaluators {
            let condition = if let Some(condition) = &item.condition {
                let expr = self
                    .transform_scalar_expr2expr(condition, join_output_schema.clone())?
                    .as_expr(&BUILTIN_FUNCTIONS);
                let (expr, _) = ConstantFolder::fold(
                    &expr,
                    &self.ctx.get_function_context()?,
                    &BUILTIN_FUNCTIONS,
                );
                Some(expr.as_remote_expr())
            } else {
                None
            };

            // update
            let update_list = if let Some(update_list) = &item.update {
                // use update_plan to get exprs
                let update_plan = UpdatePlan {
                    selection: None,
                    subquery_desc: vec![],
                    database: database.clone(),
                    table: match target_alias {
                        None => table_name.clone(),
                        Some(alias) => alias.name.to_string(),
                    },
                    update_list: update_list.clone(),
                    bind_context: bind_context.clone(),
                    metadata: self.plan.meta_data.clone(),
                    catalog: catalog.clone(),
                };
                // we don't need real col_indices here, just give a
                // dummy index, that's ok.
                let col_indices = vec![DUMMY_COL_INDEX];
                let update_list: Vec<(FieldIndex, RemoteExpr<String>)> = update_plan
                    .generate_update_list(
                        self.ctx.clone(),
                        fuse_table.schema().into(),
                        col_indices,
                        Some(PREDICATE_COLUMN_INDEX),
                        target_alias.is_some(),
                    )?;
                let update_list = update_list
                    .iter()
                    .map(|(idx, remote_expr)| {
                        (
                            *idx,
                            remote_expr
                                .as_expr(&BUILTIN_FUNCTIONS)
                                .project_column_ref(|name| {
                                    // there will add a predicate col when we process matched clauses.
                                    // so it's not in join_output_schema for now. But it's must be added
                                    // to the tail, so let do it like below.
                                    if *name == PREDICATE_COLUMN_INDEX.to_string() {
                                        join_output_schema.num_fields()
                                    } else {
                                        join_output_schema.index_of(name).unwrap()
                                    }
                                })
                                .as_remote_expr(),
                        )
                    })
                    .collect_vec();
                Some(update_list)
            } else {
                // delete
                None
            };
            matched.push((condition, update_list))
        }

        let base_snapshot = fuse_table.read_table_snapshot().await?.unwrap_or_else(|| {
            Arc::new(TableSnapshot::new_empty_snapshot(
                fuse_table.schema().as_ref().clone(),
            ))
        });

        let mut field_index_of_input_schema = HashMap::<FieldIndex, usize>::new();
        for (field_index, value) in field_index_map {
            field_index_of_input_schema
                .insert(*field_index, join_output_schema.index_of(value).unwrap());
        }

        let segments: Vec<_> = base_snapshot
            .segments
            .clone()
            .into_iter()
            .enumerate()
            .collect();

        let commit_input = if exchange.is_none() {
            // recv datablocks from matched upstream and unmatched upstream
            // transform and append dat
            PhysicalPlan::MergeInto(Box::new(MergeInto {
                input: Box::new(merge_into_source),
                table_info: table_info.clone(),
                catalog_info: catalog_.info(),
                unmatched,
                matched,
                field_index_of_input_schema,
                row_id_idx,
                segments: segments.clone(),
                distributed: false,
                output_schema: DataSchemaRef::default(),
            }))
        } else {
            let merge_append = PhysicalPlan::MergeInto(Box::new(MergeInto {
                input: Box::new(merge_into_source),
                table_info: table_info.clone(),
                catalog_info: catalog_.info(),
                unmatched,
                matched,
                field_index_of_input_schema,
                row_id_idx,
                segments,
                distributed: true,
                output_schema: DataSchemaRef::new(DataSchema::new(vec![
                    join_output_schema.fields[row_number_idx as usize].clone(),
                ])),
            }));

            PhysicalPlan::MergeIntoAppendNotMatched(Box::new(MergeIntoAppendNotMatched {
                input: Box::new(PhysicalPlan::Exchange(Exchange {
                    plan_id: 0,
                    input: Box::new(merge_append),
                    kind: Merge,
                    keys: vec![],
                    ignore_exchange: false,
                })),
                table_info: table_info.clone(),
                catalog_info: catalog_.info(),
            }))
        };

        // build mutation_aggregate
        let physical_plan = PhysicalPlan::CommitSink(Box::new(CommitSink {
            input: Box::new(commit_input),
            snapshot: base_snapshot,
            table_info: table_info.clone(),
            catalog_info: catalog_.info(),
            // let's use update first, we will do some optimizeations and select exact strategy
            mutation_kind: MutationKind::Update,
            merge_meta: false,
        }));

        Ok((physical_plan, table_info.clone()))
    }

    async fn build_static_filter(
        &self,
        join: &SExpr,
        metadata: &MetadataRef,
        ctx: Arc<QueryContext>,
    ) -> Result<Box<SExpr>> {
        // 1. collect statistics from the source side
        // plan of source table is extended to:
        //
        // AggregateFinal(min(source_join_side_expr),max(source_join_side_expr))
        //        \
        //     AggregatePartial(min(source_join_side_expr),max(source_join_side_expr))
        //         \
        //       EvalScalar(source_join_side_expr)
        //          \
        //         SourcePlan
        let source_plan = join.child(0)?;
        let join_op = match join.plan() {
            RelOperator::Join(j) => j,
            _ => unreachable!(),
        };
        if join_op.left_conditions.len() != 1 || join_op.right_conditions.len() != 1 {
            return Ok(Box::new(join.clone()));
        }
        let source_side_expr = &join_op.left_conditions[0];
        let target_side_expr = &join_op.right_conditions[0];

        // eval source side join expr
        let source_side_join_expr_index = metadata.write().add_derived_column(
            "source_side_join_expr".to_string(),
            source_side_expr.data_type()?,
        );
        let source_side_join_expr_binding = ColumnBindingBuilder::new(
            "source_side_join_expr".to_string(),
            source_side_join_expr_index,
            Box::new(source_side_expr.data_type()?),
            Visibility::Visible,
        )
        .build();
        let evaled_source_side_join_expr = ScalarExpr::BoundColumnRef(BoundColumnRef {
            span: None,
            column: source_side_join_expr_binding.clone(),
        });
        let eval_source_side_join_expr_op = EvalScalar {
            items: vec![ScalarItem {
                scalar: source_side_expr.clone(),
                index: source_side_join_expr_index,
            }],
        };
        let eval_target_side_condition_sexpr = SExpr::create_unary(
            Arc::new(eval_source_side_join_expr_op.into()),
            Arc::new(source_plan.clone()),
        );

        // eval min/max of source side join expr
        let min_display_name = format!("min({:?})", source_side_expr);
        let max_display_name = format!("max({:?})", source_side_expr);
        let min_index = metadata
            .write()
            .add_derived_column(min_display_name.clone(), source_side_expr.data_type()?);
        let max_index = metadata
            .write()
            .add_derived_column(max_display_name.clone(), source_side_expr.data_type()?);
        let mut bind_context = Box::new(BindContext::new());
        let min_binding = ColumnBindingBuilder::new(
            min_display_name.clone(),
            min_index,
            Box::new(source_side_expr.data_type()?),
            Visibility::Visible,
        )
        .build();
        let max_binding = ColumnBindingBuilder::new(
            max_display_name.clone(),
            max_index,
            Box::new(source_side_expr.data_type()?),
            Visibility::Visible,
        )
        .build();
        bind_context.columns = vec![min_binding.clone(), max_binding.clone()];
        let min = ScalarItem {
            scalar: ScalarExpr::AggregateFunction(AggregateFunction {
                func_name: "min".to_string(),
                distinct: false,
                params: vec![],
                args: vec![evaled_source_side_join_expr.clone()],
                return_type: Box::new(source_side_expr.data_type()?),
                display_name: min_display_name.clone(),
            }),
            index: min_index,
        };
        let max = ScalarItem {
            scalar: ScalarExpr::AggregateFunction(AggregateFunction {
                func_name: "max".to_string(),
                distinct: false,
                params: vec![],
                args: vec![evaled_source_side_join_expr],
                return_type: Box::new(source_side_expr.data_type()?),
                display_name: max_display_name.clone(),
            }),
            index: max_index,
        };
        let agg_partial_op = Aggregate {
            mode: AggregateMode::Partial,
            group_items: vec![],
            aggregate_functions: vec![min.clone(), max.clone()],
            from_distinct: false,
            limit: None,
            grouping_sets: None,
        };
        let agg_partial_sexpr = SExpr::create_unary(
            Arc::new(agg_partial_op.into()),
            Arc::new(eval_target_side_condition_sexpr),
        );
        let agg_final_op = Aggregate {
            mode: AggregateMode::Final,
            group_items: vec![],
            aggregate_functions: vec![min.clone(), max.clone()],
            from_distinct: false,
            limit: None,
            grouping_sets: None,
        };
        let agg_final_sexpr =
            SExpr::create_unary(Arc::new(agg_final_op.into()), Arc::new(agg_partial_sexpr));
        let plan = Plan::Query {
            s_expr: Box::new(agg_final_sexpr),
            metadata: metadata.clone(),
            bind_context,
            rewrite_kind: None,
            formatted_ast: None,
            ignore_result: false,
        };
        let interpreter: InterpreterPtr = InterpreterFactory::get(ctx.clone(), &plan).await?;
        let stream: SendableDataBlockStream = interpreter.execute(ctx.clone()).await?;
        let blocks = stream.collect::<Result<Vec<_>>>().await?;

        debug_assert_eq!(blocks.len(), 1);
        let block = &blocks[0];
        debug_assert_eq!(block.num_columns(), 2);

        let get_scalar_expr = |block: &DataBlock, index: usize| {
            let block_entry = &block.columns()[index];
            let scalar = match &block_entry.value {
                common_expression::Value::Scalar(scalar) => scalar.clone(),
                common_expression::Value::Column(column) => {
                    debug_assert_eq!(column.len(), 1);
                    let value_ref = column.index(0).unwrap();
                    value_ref.to_owned()
                }
            };
            ScalarExpr::ConstantExpr(ConstantExpr {
                span: None,
                value: scalar,
            })
        };

        let min_scalar = get_scalar_expr(block, 0);
        let max_scalar = get_scalar_expr(block, 1);

        // 2. build filter and push down to target side
        let gte_min = ScalarExpr::FunctionCall(FunctionCall {
            span: None,
            func_name: "gte".to_string(),
            params: vec![],
            arguments: vec![target_side_expr.clone(), min_scalar],
        });
        let lte_max = ScalarExpr::FunctionCall(FunctionCall {
            span: None,
            func_name: "lte".to_string(),
            params: vec![],
            arguments: vec![target_side_expr.clone(), max_scalar],
        });

        let filters = vec![gte_min, lte_max];
        let mut target_plan = join.child(1)?.clone();
        Self::push_down_filters(&mut target_plan, &filters)?;
        let new_sexpr =
            join.replace_children(vec![Arc::new(source_plan.clone()), Arc::new(target_plan)]);
        Ok(Box::new(new_sexpr))
    }

    fn push_down_filters(s_expr: &mut SExpr, filters: &[ScalarExpr]) -> Result<()> {
        match s_expr.plan() {
            RelOperator::Scan(s) => {
                let mut new_scan = s.clone();
                if let Some(preds) = new_scan.push_down_predicates {
                    new_scan.push_down_predicates =
                        Some(preds.iter().chain(filters).cloned().collect());
                } else {
                    new_scan.push_down_predicates = Some(filters.to_vec());
                }
                *s_expr = SExpr::create_leaf(Arc::new(RelOperator::Scan(new_scan)));
            }
            RelOperator::EvalScalar(_)
            | RelOperator::Filter(_)
            | RelOperator::Aggregate(_)
            | RelOperator::Sort(_)
            | RelOperator::Limit(_) => {
                let mut new_child = s_expr.child(0)?.clone();
                Self::push_down_filters(&mut new_child, filters)?;
                *s_expr = s_expr.replace_children(vec![Arc::new(new_child)]);
            }
            RelOperator::CteScan(_) => {}
            RelOperator::Join(_) => {}
            RelOperator::Exchange(_) => {}
            RelOperator::UnionAll(_) => {}
            RelOperator::DummyTableScan(_) => {}
            RelOperator::RuntimeFilterSource(_) => {}
            RelOperator::Window(_) => {}
            RelOperator::ProjectSet(_) => {}
            RelOperator::MaterializedCte(_) => {}
            RelOperator::Lambda(_) => {}
            RelOperator::ConstantTableScan(_) => {}
            RelOperator::Pattern(_) => {}
            RelOperator::AddRowNumber(_) => {}
        }
        Ok(())
    }

    fn transform_scalar_expr2expr(
        &self,
        scalar_expr: &ScalarExpr,
        schema: DataSchemaRef,
    ) -> Result<RemoteExpr> {
        let scalar_expr = scalar_expr
            .type_check(schema.as_ref())?
            .project_column_ref(|index| schema.index_of(&index.to_string()).unwrap());
        let (filer, _) = ConstantFolder::fold(
            &scalar_expr,
            &self.ctx.get_function_context().unwrap(),
            &BUILTIN_FUNCTIONS,
        );
        Ok(filer.as_remote_expr())
    }
}<|MERGE_RESOLUTION|>--- conflicted
+++ resolved
@@ -167,19 +167,17 @@
             ..
         } = &self.plan;
 
-<<<<<<< HEAD
-        let table_name = table.clone();
+        // check mutability
+        let check_table = self.ctx.get_table(catalog, database, table_name).await?;
+        check_table.check_mutable()?;
+
+        let table_name = table_name.clone();
         let input = input.clone();
         let (exchange, input) = if let RelOperator::Exchange(exchange) = input.plan() {
             (Some(exchange), Box::new(input.child(0)?.clone()))
         } else {
             (None, input)
         };
-=======
-        // check mutability
-        let table = self.ctx.get_table(catalog, database, table_name).await?;
-        table.check_mutable()?;
->>>>>>> 5ed20cd4
 
         let optimized_input = self
             .build_static_filter(&input, meta_data, self.ctx.clone())
@@ -227,7 +225,6 @@
             ));
         }
 
-<<<<<<< HEAD
         if exchange.is_some() && row_number_idx == -1 {
             return Err(ErrorCode::InvalidRowIdIndex(
                 "can't get internal row_number_idx when running merge into",
@@ -235,8 +232,6 @@
         }
 
         let table = self.ctx.get_table(catalog, database, &table_name).await?;
-=======
->>>>>>> 5ed20cd4
         let fuse_table =
             table
                 .as_any()
