--- conflicted
+++ resolved
@@ -35,53 +35,11 @@
 use common_hashtable::HashtableEntryRefLike;
 use common_hashtable::HashtableLike;
 
-<<<<<<< HEAD
-use crate::pipelines::processors::transforms::aggregator::aggregate_info::AggregateInfo;
-use crate::pipelines::processors::transforms::group_by::AggregatorState;
-=======
 use crate::pipelines::processors::transforms::group_by::Area;
->>>>>>> bc41ba18
 use crate::pipelines::processors::transforms::group_by::KeysColumnBuilder;
 use crate::pipelines::processors::transforms::group_by::PolymorphicKeysHelper;
 use crate::pipelines::processors::transforms::transform_aggregator::Aggregator;
 use crate::pipelines::processors::AggregatorParams;
-<<<<<<< HEAD
-use crate::sessions::QueryContext;
-use crate::sessions::TableContext;
-
-pub type KeysU8PartialAggregator<const HAS_AGG: bool> =
-    PartialAggregator<HAS_AGG, HashMethodKeysU8>;
-pub type KeysU16PartialAggregator<const HAS_AGG: bool> =
-    PartialAggregator<HAS_AGG, HashMethodKeysU16>;
-pub type KeysU32PartialAggregator<const HAS_AGG: bool> =
-    PartialAggregator<HAS_AGG, HashMethodKeysU32>;
-pub type KeysU64PartialAggregator<const HAS_AGG: bool> =
-    PartialAggregator<HAS_AGG, HashMethodKeysU64>;
-pub type KeysU128PartialAggregator<const HAS_AGG: bool> =
-    PartialAggregator<HAS_AGG, HashMethodKeysU128>;
-
-pub type KeysU256PartialAggregator<const HAS_AGG: bool> =
-    PartialAggregator<HAS_AGG, HashMethodKeysU256>;
-
-pub type KeysU512PartialAggregator<const HAS_AGG: bool> =
-    PartialAggregator<HAS_AGG, HashMethodKeysU512>;
-
-pub type SerializerPartialAggregator<const HAS_AGG: bool> =
-    PartialAggregator<HAS_AGG, HashMethodSerializer>;
-
-pub struct PartialAggregator<
-    const HAS_AGG: bool,
-    Method: HashMethod + PolymorphicKeysHelper<Method>,
-> {
-    is_generated: bool,
-    states_dropped: bool,
-
-    method: Method,
-    state: Method::State,
-    params: Arc<AggregatorParams>,
-    ctx: Arc<QueryContext>,
-    generate_blocks: Vec<DataBlock>,
-=======
 
 pub type Keys8Grouper = PartialAggregator<false, HashMethodKeysU8>;
 pub type Keys16Grouper = PartialAggregator<false, HashMethodKeysU16>;
@@ -111,7 +69,6 @@
     pub method: Method,
     pub hash_table: Method::HashTable,
     pub params: Arc<AggregatorParams>,
->>>>>>> bc41ba18
 }
 
 impl<const HAS_AGG: bool, Method: HashMethod + PolymorphicKeysHelper<Method> + Send>
@@ -126,16 +83,7 @@
             area: Some(Area::create()),
             is_generated: false,
             states_dropped: false,
-<<<<<<< HEAD
-            state,
-            method,
-            params,
-            ctx,
-            generate_blocks: vec![],
-        }
-=======
         })
->>>>>>> bc41ba18
     }
 
     #[inline(always)]
@@ -235,70 +183,6 @@
 
     #[inline(always)]
     fn generate_data(&mut self) -> Result<Option<DataBlock>> {
-<<<<<<< HEAD
-        if !self.is_generated {
-            self.is_generated = true;
-
-            let items_size = self.state.len();
-
-            if items_size != 0 {
-                let aggregator_params = self.params.as_ref();
-                let funcs = &aggregator_params.aggregate_functions;
-                let aggr_len = funcs.len();
-                let offsets_aggregate_states = &aggregator_params.offsets_aggregate_states;
-
-                if self.state.is_two_level() {
-                    for (bucket, (len, iter)) in self.state.two_level_iter() {
-                        // Builders.
-                        let mut state_builders: Vec<MutableStringColumn> = (0..aggr_len)
-                            .map(|_| MutableStringColumn::with_capacity(len * 4))
-                            .collect();
-
-                        let mut group_key_builder = self.method.keys_column_builder(len);
-
-                        for group_entity in iter {
-                            let place: StateAddr = group_entity.get_state_value().into();
-
-                            for (idx, func) in funcs.iter().enumerate() {
-                                let arg_place = place.next(offsets_aggregate_states[idx]);
-                                func.serialize(arg_place, state_builders[idx].values_mut())?;
-                                state_builders[idx].commit_row();
-                            }
-
-                            group_key_builder.append_value(group_entity.get_state_key());
-                        }
-
-                        let schema = &self.params.output_schema;
-                        let mut columns: Vec<ColumnRef> = Vec::with_capacity(schema.fields().len());
-                        for mut builder in state_builders {
-                            columns.push(builder.to_column());
-                        }
-
-                        columns.push(group_key_builder.finish());
-
-                        self.generate_blocks.push(DataBlock::create_with_meta(
-                            schema.clone(),
-                            columns,
-                            Some(AggregateInfo::create(bucket)),
-                        ));
-                    }
-                } else {
-                    // Builders.
-                    let mut state_builders: Vec<MutableStringColumn> = (0..aggr_len)
-                        .map(|_| MutableStringColumn::with_capacity(items_size * 4))
-                        .collect();
-
-                    let mut group_key_builder = self.method.keys_column_builder(items_size);
-
-                    for group_entity in self.state.iter() {
-                        let place: StateAddr = group_entity.get_state_value().into();
-
-                        for (idx, func) in funcs.iter().enumerate() {
-                            let arg_place = place.next(offsets_aggregate_states[idx]);
-                            func.serialize(arg_place, state_builders[idx].values_mut())?;
-                            state_builders[idx].commit_row();
-                        }
-=======
         if self.hash_table.len() == 0 || self.is_generated {
             return Ok(None);
         }
@@ -327,31 +211,15 @@
 
             group_key_builder.append_value(group_entity.key());
         }
->>>>>>> bc41ba18
-
-                        group_key_builder.append_value(group_entity.get_state_key());
-                    }
-
-                    let schema = &self.params.output_schema;
-                    let mut columns: Vec<ColumnRef> = Vec::with_capacity(schema.fields().len());
-                    for mut builder in state_builders {
-                        columns.push(builder.to_column());
-                    }
-
-                    columns.push(group_key_builder.finish());
-
-                    self.generate_blocks.push(DataBlock::create_with_meta(
-                        schema.clone(),
-                        columns,
-                        Some(AggregateInfo::create(-1)),
-                    ));
-                }
-
-                self.drop_states();
-            }
-        }
-
-        Ok(self.generate_blocks.pop())
+
+        let schema = &self.params.output_schema;
+        let mut columns: Vec<ColumnRef> = Vec::with_capacity(schema.fields().len());
+        for mut builder in state_builders {
+            columns.push(builder.to_column());
+        }
+
+        columns.push(group_key_builder.finish());
+        Ok(Some(DataBlock::create(schema.clone(), columns)))
     }
 }
 
@@ -398,38 +266,6 @@
     }
 
     fn generate(&mut self) -> Result<Option<DataBlock>> {
-<<<<<<< HEAD
-        if !self.is_generated {
-            self.is_generated = true;
-            let items_size = self.state.len();
-
-            if items_size != 0 {
-                if self.state.is_two_level() {
-                    for (bucket, (len, iter)) in self.state.two_level_iter() {
-                        let mut keys_column_builder = self.method.keys_column_builder(len);
-
-                        for group_entity in iter {
-                            keys_column_builder.append_value(group_entity.get_state_key());
-                        }
-
-                        self.generate_blocks.push(DataBlock::create_with_meta(
-                            self.params.output_schema.clone(),
-                            vec![keys_column_builder.finish()],
-                            Some(AggregateInfo::create(bucket)),
-                        ));
-                    }
-                } else {
-                    let mut keys_column_builder = self.method.keys_column_builder(items_size);
-                    for group_entity in self.state.iter() {
-                        keys_column_builder.append_value(group_entity.get_state_key());
-                    }
-
-                    self.generate_blocks.push(DataBlock::create_with_meta(
-                        self.params.output_schema.clone(),
-                        vec![keys_column_builder.finish()],
-                        Some(AggregateInfo::create(-1)),
-                    ));
-=======
         match self.hash_table.len() == 0 || self.is_generated {
             true => {
                 self.drop_states();
@@ -441,14 +277,15 @@
                 let mut keys_column_builder = self.method.keys_column_builder(capacity);
                 for group_entity in self.hash_table.iter() {
                     keys_column_builder.append_value(group_entity.key());
->>>>>>> bc41ba18
                 }
 
-                self.drop_states();
-            }
-        }
-
-        Ok(self.generate_blocks.pop())
+                let columns = keys_column_builder.finish();
+                Ok(Some(DataBlock::create(
+                    self.params.output_schema.clone(),
+                    vec![columns],
+                )))
+            }
+        }
     }
 }
 
