--- conflicted
+++ resolved
@@ -47,198 +47,7 @@
             );
         }
 
-<<<<<<< HEAD
         todo!("expression");
-        // match aggregator_params.aggregate_functions.is_empty() {
-        //     true => match transform_params.method {
-        //         HashMethodKind::KeysU8(method) => AggregatorTransform::create(
-        //             ctx.clone(),
-        //             transform_params.transform_input_port,
-        //             transform_params.transform_output_port,
-        //             KeysU8FinalAggregator::<false>::create(ctx, method, aggregator_params)?,
-        //         ),
-        //         HashMethodKind::KeysU16(method) => AggregatorTransform::create(
-        //             ctx.clone(),
-        //             transform_params.transform_input_port,
-        //             transform_params.transform_output_port,
-        //             KeysU16FinalAggregator::<false>::create(ctx, method, aggregator_params)?,
-        //         ),
-        //         HashMethodKind::KeysU32(method) => AggregatorTransform::create(
-        //             ctx.clone(),
-        //             transform_params.transform_input_port,
-        //             transform_params.transform_output_port,
-        //             KeysU32FinalAggregator::<false>::create(ctx, method, aggregator_params)?,
-        //         ),
-        //         HashMethodKind::KeysU64(method) => AggregatorTransform::create(
-        //             ctx.clone(),
-        //             transform_params.transform_input_port,
-        //             transform_params.transform_output_port,
-        //             KeysU64FinalAggregator::<false>::create(ctx, method, aggregator_params)?,
-        //         ),
-        //         HashMethodKind::Serializer(method) => AggregatorTransform::create(
-        //             ctx.clone(),
-        //             transform_params.transform_input_port,
-        //             transform_params.transform_output_port,
-        //             SerializerFinalAggregator::<false>::create(ctx, method, aggregator_params)?,
-        //         ),
-        //         HashMethodKind::KeysU128(method) => AggregatorTransform::create(
-        //             ctx.clone(),
-        //             transform_params.transform_input_port,
-        //             transform_params.transform_output_port,
-        //             KeysU128FinalAggregator::<false>::create(ctx, method, aggregator_params)?,
-        //         ),
-        //         HashMethodKind::KeysU256(method) => AggregatorTransform::create(
-        //             ctx.clone(),
-        //             transform_params.transform_input_port,
-        //             transform_params.transform_output_port,
-        //             KeysU256FinalAggregator::<false>::create(ctx, method, aggregator_params)?,
-        //         ),
-        //         HashMethodKind::KeysU512(method) => AggregatorTransform::create(
-        //             ctx.clone(),
-        //             transform_params.transform_input_port,
-        //             transform_params.transform_output_port,
-        //             KeysU512FinalAggregator::<false>::create(ctx, method, aggregator_params)?,
-        //         ),
-        //     },
-        //     false => match transform_params.method {
-        //         HashMethodKind::KeysU8(method) => AggregatorTransform::create(
-        //             ctx.clone(),
-        //             transform_params.transform_input_port,
-        //             transform_params.transform_output_port,
-        //             KeysU8FinalAggregator::<true>::create(ctx, method, aggregator_params)?,
-        //         ),
-        //         HashMethodKind::KeysU16(method) => AggregatorTransform::create(
-        //             ctx.clone(),
-        //             transform_params.transform_input_port,
-        //             transform_params.transform_output_port,
-        //             KeysU16FinalAggregator::<true>::create(ctx, method, aggregator_params)?,
-        //         ),
-        //         HashMethodKind::KeysU32(method) => AggregatorTransform::create(
-        //             ctx.clone(),
-        //             transform_params.transform_input_port,
-        //             transform_params.transform_output_port,
-        //             KeysU32FinalAggregator::<true>::create(ctx, method, aggregator_params)?,
-        //         ),
-        //         HashMethodKind::KeysU64(method) => AggregatorTransform::create(
-        //             ctx.clone(),
-        //             transform_params.transform_input_port,
-        //             transform_params.transform_output_port,
-        //             KeysU64FinalAggregator::<true>::create(ctx, method, aggregator_params)?,
-        //         ),
-        //         HashMethodKind::Serializer(method) => AggregatorTransform::create(
-        //             ctx.clone(),
-        //             transform_params.transform_input_port,
-        //             transform_params.transform_output_port,
-        //             SerializerFinalAggregator::<true>::create(ctx, method, aggregator_params)?,
-        //         ),
-        //         HashMethodKind::KeysU128(method) => AggregatorTransform::create(
-        //             ctx.clone(),
-        //             transform_params.transform_input_port,
-        //             transform_params.transform_output_port,
-        //             KeysU128FinalAggregator::<true>::create(ctx, method, aggregator_params)?,
-        //         ),
-        //         HashMethodKind::KeysU256(method) => AggregatorTransform::create(
-        //             ctx.clone(),
-        //             transform_params.transform_input_port,
-        //             transform_params.transform_output_port,
-        //             KeysU256FinalAggregator::<true>::create(ctx, method, aggregator_params)?,
-        //         ),
-        //         HashMethodKind::KeysU512(method) => AggregatorTransform::create(
-        //             ctx.clone(),
-        //             transform_params.transform_input_port,
-        //             transform_params.transform_output_port,
-        //             KeysU512FinalAggregator::<true>::create(ctx, method, aggregator_params)?,
-        //         ),
-        //     },
-        // }
-=======
-        match aggregator_params.aggregate_functions.is_empty() {
-            true => match transform_params.method.clone() {
-                HashMethodKind::KeysU8(method) => AggregatorTransform::create(
-                    ctx.clone(),
-                    transform_params,
-                    KeysU8FinalAggregator::<false>::create(ctx, method, aggregator_params)?,
-                ),
-                HashMethodKind::KeysU16(method) => AggregatorTransform::create(
-                    ctx.clone(),
-                    transform_params,
-                    KeysU16FinalAggregator::<false>::create(ctx, method, aggregator_params)?,
-                ),
-                HashMethodKind::KeysU32(method) => AggregatorTransform::create(
-                    ctx.clone(),
-                    transform_params,
-                    KeysU32FinalAggregator::<false>::create(ctx, method, aggregator_params)?,
-                ),
-                HashMethodKind::KeysU64(method) => AggregatorTransform::create(
-                    ctx.clone(),
-                    transform_params,
-                    KeysU64FinalAggregator::<false>::create(ctx, method, aggregator_params)?,
-                ),
-                HashMethodKind::Serializer(method) => AggregatorTransform::create(
-                    ctx.clone(),
-                    transform_params,
-                    SerializerFinalAggregator::<false>::create(ctx, method, aggregator_params)?,
-                ),
-                HashMethodKind::KeysU128(method) => AggregatorTransform::create(
-                    ctx.clone(),
-                    transform_params,
-                    KeysU128FinalAggregator::<false>::create(ctx, method, aggregator_params)?,
-                ),
-                HashMethodKind::KeysU256(method) => AggregatorTransform::create(
-                    ctx.clone(),
-                    transform_params,
-                    KeysU256FinalAggregator::<false>::create(ctx, method, aggregator_params)?,
-                ),
-                HashMethodKind::KeysU512(method) => AggregatorTransform::create(
-                    ctx.clone(),
-                    transform_params,
-                    KeysU512FinalAggregator::<false>::create(ctx, method, aggregator_params)?,
-                ),
-            },
-            false => match transform_params.method.clone() {
-                HashMethodKind::KeysU8(method) => AggregatorTransform::create(
-                    ctx.clone(),
-                    transform_params,
-                    KeysU8FinalAggregator::<true>::create(ctx, method, aggregator_params)?,
-                ),
-                HashMethodKind::KeysU16(method) => AggregatorTransform::create(
-                    ctx.clone(),
-                    transform_params,
-                    KeysU16FinalAggregator::<true>::create(ctx, method, aggregator_params)?,
-                ),
-                HashMethodKind::KeysU32(method) => AggregatorTransform::create(
-                    ctx.clone(),
-                    transform_params,
-                    KeysU32FinalAggregator::<true>::create(ctx, method, aggregator_params)?,
-                ),
-                HashMethodKind::KeysU64(method) => AggregatorTransform::create(
-                    ctx.clone(),
-                    transform_params,
-                    KeysU64FinalAggregator::<true>::create(ctx, method, aggregator_params)?,
-                ),
-                HashMethodKind::Serializer(method) => AggregatorTransform::create(
-                    ctx.clone(),
-                    transform_params,
-                    SerializerFinalAggregator::<true>::create(ctx, method, aggregator_params)?,
-                ),
-                HashMethodKind::KeysU128(method) => AggregatorTransform::create(
-                    ctx.clone(),
-                    transform_params,
-                    KeysU128FinalAggregator::<true>::create(ctx, method, aggregator_params)?,
-                ),
-                HashMethodKind::KeysU256(method) => AggregatorTransform::create(
-                    ctx.clone(),
-                    transform_params,
-                    KeysU256FinalAggregator::<true>::create(ctx, method, aggregator_params)?,
-                ),
-                HashMethodKind::KeysU512(method) => AggregatorTransform::create(
-                    ctx.clone(),
-                    transform_params,
-                    KeysU512FinalAggregator::<true>::create(ctx, method, aggregator_params)?,
-                ),
-            },
-        }
->>>>>>> 38d56645
     }
 
     pub fn try_create_partial(
@@ -256,198 +65,7 @@
             );
         }
 
-<<<<<<< HEAD
         todo!("expression");
-        // match aggregator_params.aggregate_functions.is_empty() {
-        //     true => match transform_params.method {
-        //         HashMethodKind::KeysU8(method) => AggregatorTransform::create(
-        //             ctx,
-        //             transform_params.transform_input_port,
-        //             transform_params.transform_output_port,
-        //             Keys8Grouper::create(method, aggregator_params)?,
-        //         ),
-        //         HashMethodKind::KeysU16(method) => AggregatorTransform::create(
-        //             ctx,
-        //             transform_params.transform_input_port,
-        //             transform_params.transform_output_port,
-        //             Keys16Grouper::create(method, aggregator_params)?,
-        //         ),
-        //         HashMethodKind::KeysU32(method) => AggregatorTransform::create(
-        //             ctx,
-        //             transform_params.transform_input_port,
-        //             transform_params.transform_output_port,
-        //             Keys32Grouper::create(method, aggregator_params)?,
-        //         ),
-        //         HashMethodKind::KeysU64(method) => AggregatorTransform::create(
-        //             ctx,
-        //             transform_params.transform_input_port,
-        //             transform_params.transform_output_port,
-        //             Keys64Grouper::create(method, aggregator_params)?,
-        //         ),
-        //         HashMethodKind::KeysU128(method) => AggregatorTransform::create(
-        //             ctx,
-        //             transform_params.transform_input_port,
-        //             transform_params.transform_output_port,
-        //             Keys128Grouper::create(method, aggregator_params)?,
-        //         ),
-        //         HashMethodKind::KeysU256(method) => AggregatorTransform::create(
-        //             ctx,
-        //             transform_params.transform_input_port,
-        //             transform_params.transform_output_port,
-        //             Keys256Grouper::create(method, aggregator_params)?,
-        //         ),
-        //         HashMethodKind::KeysU512(method) => AggregatorTransform::create(
-        //             ctx,
-        //             transform_params.transform_input_port,
-        //             transform_params.transform_output_port,
-        //             Keys512Grouper::create(method, aggregator_params)?,
-        //         ),
-        //         HashMethodKind::Serializer(method) => AggregatorTransform::create(
-        //             ctx,
-        //             transform_params.transform_input_port,
-        //             transform_params.transform_output_port,
-        //             KeysSerializerGrouper::create(method, aggregator_params)?,
-        //         ),
-        //     },
-        //     false => match transform_params.method {
-        //         HashMethodKind::KeysU8(method) => AggregatorTransform::create(
-        //             ctx,
-        //             transform_params.transform_input_port,
-        //             transform_params.transform_output_port,
-        //             Keys8Aggregator::create(method, aggregator_params)?,
-        //         ),
-        //         HashMethodKind::KeysU16(method) => AggregatorTransform::create(
-        //             ctx,
-        //             transform_params.transform_input_port,
-        //             transform_params.transform_output_port,
-        //             Keys16Aggregator::create(method, aggregator_params)?,
-        //         ),
-        //         HashMethodKind::KeysU32(method) => AggregatorTransform::create(
-        //             ctx,
-        //             transform_params.transform_input_port,
-        //             transform_params.transform_output_port,
-        //             Keys32Aggregator::create(method, aggregator_params)?,
-        //         ),
-        //         HashMethodKind::KeysU64(method) => AggregatorTransform::create(
-        //             ctx,
-        //             transform_params.transform_input_port,
-        //             transform_params.transform_output_port,
-        //             Keys64Aggregator::create(method, aggregator_params)?,
-        //         ),
-        //         HashMethodKind::KeysU128(method) => AggregatorTransform::create(
-        //             ctx,
-        //             transform_params.transform_input_port,
-        //             transform_params.transform_output_port,
-        //             Keys128Aggregator::create(method, aggregator_params)?,
-        //         ),
-        //         HashMethodKind::KeysU256(method) => AggregatorTransform::create(
-        //             ctx,
-        //             transform_params.transform_input_port,
-        //             transform_params.transform_output_port,
-        //             Keys256Aggregator::create(method, aggregator_params)?,
-        //         ),
-        //         HashMethodKind::KeysU512(method) => AggregatorTransform::create(
-        //             ctx,
-        //             transform_params.transform_input_port,
-        //             transform_params.transform_output_port,
-        //             Keys512Aggregator::create(method, aggregator_params)?,
-        //         ),
-        //         HashMethodKind::Serializer(method) => AggregatorTransform::create(
-        //             ctx,
-        //             transform_params.transform_input_port,
-        //             transform_params.transform_output_port,
-        //             KeysSerializerAggregator::create(method, aggregator_params)?,
-        //         ),
-        //     },
-        // }
-=======
-        match aggregator_params.aggregate_functions.is_empty() {
-            true => match transform_params.method.clone() {
-                HashMethodKind::KeysU8(method) => AggregatorTransform::create(
-                    ctx,
-                    transform_params,
-                    Keys8Grouper::create(method, aggregator_params)?,
-                ),
-                HashMethodKind::KeysU16(method) => AggregatorTransform::create(
-                    ctx,
-                    transform_params,
-                    Keys16Grouper::create(method, aggregator_params)?,
-                ),
-                HashMethodKind::KeysU32(method) => AggregatorTransform::create(
-                    ctx,
-                    transform_params,
-                    Keys32Grouper::create(method, aggregator_params)?,
-                ),
-                HashMethodKind::KeysU64(method) => AggregatorTransform::create(
-                    ctx,
-                    transform_params,
-                    Keys64Grouper::create(method, aggregator_params)?,
-                ),
-                HashMethodKind::KeysU128(method) => AggregatorTransform::create(
-                    ctx,
-                    transform_params,
-                    Keys128Grouper::create(method, aggregator_params)?,
-                ),
-                HashMethodKind::KeysU256(method) => AggregatorTransform::create(
-                    ctx,
-                    transform_params,
-                    Keys256Grouper::create(method, aggregator_params)?,
-                ),
-                HashMethodKind::KeysU512(method) => AggregatorTransform::create(
-                    ctx,
-                    transform_params,
-                    Keys512Grouper::create(method, aggregator_params)?,
-                ),
-                HashMethodKind::Serializer(method) => AggregatorTransform::create(
-                    ctx,
-                    transform_params,
-                    KeysSerializerGrouper::create(method, aggregator_params)?,
-                ),
-            },
-            false => match transform_params.method.clone() {
-                HashMethodKind::KeysU8(method) => AggregatorTransform::create(
-                    ctx,
-                    transform_params,
-                    Keys8Aggregator::create(method, aggregator_params)?,
-                ),
-                HashMethodKind::KeysU16(method) => AggregatorTransform::create(
-                    ctx,
-                    transform_params,
-                    Keys16Aggregator::create(method, aggregator_params)?,
-                ),
-                HashMethodKind::KeysU32(method) => AggregatorTransform::create(
-                    ctx,
-                    transform_params,
-                    Keys32Aggregator::create(method, aggregator_params)?,
-                ),
-                HashMethodKind::KeysU64(method) => AggregatorTransform::create(
-                    ctx,
-                    transform_params,
-                    Keys64Aggregator::create(method, aggregator_params)?,
-                ),
-                HashMethodKind::KeysU128(method) => AggregatorTransform::create(
-                    ctx,
-                    transform_params,
-                    Keys128Aggregator::create(method, aggregator_params)?,
-                ),
-                HashMethodKind::KeysU256(method) => AggregatorTransform::create(
-                    ctx,
-                    transform_params,
-                    Keys256Aggregator::create(method, aggregator_params)?,
-                ),
-                HashMethodKind::KeysU512(method) => AggregatorTransform::create(
-                    ctx,
-                    transform_params,
-                    Keys512Aggregator::create(method, aggregator_params)?,
-                ),
-                HashMethodKind::Serializer(method) => AggregatorTransform::create(
-                    ctx,
-                    transform_params,
-                    KeysSerializerAggregator::create(method, aggregator_params)?,
-                ),
-            },
-        }
->>>>>>> 38d56645
     }
 }
 
@@ -475,25 +93,12 @@
         let settings = ctx.get_settings();
         let two_level_threshold = settings.get_group_by_two_level_threshold()? as usize;
 
-<<<<<<< HEAD
-        Ok(ProcessorPtr::create(Box::new(AggregatorTransform::<
-            TAggregator,
-        >::ConsumeData(
-            ConsumeState {
-                inner,
-                input_port,
-                output_port,
-                two_level_threshold,
-                input_chunk: None,
-            },
-        ))))
-=======
         let transformer = AggregatorTransform::<TAggregator>::ConsumeData(ConsumeState {
             inner,
             input_port: transform_params.transform_input_port,
             output_port: transform_params.transform_output_port,
             two_level_threshold,
-            input_data_block: None,
+            input_chunk: None,
         });
 
         if TAggregator::SUPPORT_TWO_LEVEL
@@ -505,7 +110,6 @@
         } else {
             Ok(ProcessorPtr::create(Box::new(transformer)))
         }
->>>>>>> 38d56645
     }
 
     pub fn convert_to_generate(self) -> Result<Self> {
