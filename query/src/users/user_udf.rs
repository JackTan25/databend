--- conflicted
+++ resolved
@@ -72,22 +72,4 @@
             }
         }
     }
-<<<<<<< HEAD
-=======
-
-    pub async fn load_udfs(&self, tenant: &str) -> Result<()> {
-        let udfs = self.get_udf_api_client(tenant).get_udfs().await?;
-
-        for udf in udfs.iter() {
-            UDFFactory::register(
-                tenant,
-                udf.name.as_str(),
-                &udf.parameters,
-                udf.definition.as_str(),
-            )?;
-        }
-
-        Ok(())
-    }
->>>>>>> 77fe82ff
 }