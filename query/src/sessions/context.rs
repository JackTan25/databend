--- conflicted
+++ resolved
@@ -278,8 +278,8 @@
     }
 
     // Get table cache.
-    pub fn get_storage_cache(&self) -> Arc<Option<Box<dyn StorageCache>>> {
-        self.shared.session.sessions.get_storage_cache()
+    pub fn get_fuse_cache(&self) -> Arc<Option<Box<dyn FuseCache>>> {
+        self.shared.session.sessions.get_fuse_cache()
     }
 
     // Get the storage data accessor by config.
@@ -315,29 +315,6 @@
             da,
         )))
     }
-<<<<<<< HEAD
-
-    /// Get the data accessor metrics.
-    pub fn get_dal_metrics(&self) -> DalMetrics {
-        self.shared.dal_ctx.get_metrics()
-    }
-
-    /// Get the session running query.
-    pub fn get_query_str(&self) -> String {
-        self.shared.get_query_str()
-    }
-
-    // Get the client socket address.
-    pub fn get_client_address(&self) -> Option<SocketAddr> {
-        self.shared.session.mutable_state.get_client_host()
-    }
-
-    // Get table cache
-    pub fn get_table_cache(&self) -> Arc<Option<Box<dyn FuseCache>>> {
-        self.shared.get_table_cache()
-    }
-=======
->>>>>>> dd7a004b
 }
 
 impl TrySpawn for QueryContext {
