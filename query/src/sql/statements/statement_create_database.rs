// Copyright 2021 Datafuse Labs.
//
// Licensed under the Apache License, Version 2.0 (the "License");
// you may not use this file except in compliance with the License.
// You may obtain a copy of the License at
//
//     http://www.apache.org/licenses/LICENSE-2.0
//
// Unless required by applicable law or agreed to in writing, software
// distributed under the License is distributed on an "AS IS" BASIS,
// WITHOUT WARRANTIES OR CONDITIONS OF ANY KIND, either express or implied.
// See the License for the specific language governing permissions and
// limitations under the License.

use std::collections::BTreeMap;
use std::sync::Arc;

use common_exception::Result;
use common_meta_types::DatabaseMeta;
use common_planners::CreateDatabasePlan;
use common_planners::PlanNode;
use common_tracing::tracing;
use sqlparser::ast::ObjectName;

use crate::sessions::QueryContext;
use crate::sql::statements::AnalyzableStatement;
use crate::sql::statements::AnalyzedResult;

#[derive(Debug, Clone, PartialEq)]
pub struct DfCreateDatabase {
    pub if_not_exists: bool,
    pub name: ObjectName,
    pub engine: String,
    pub engine_options: BTreeMap<String, String>,
    pub options: BTreeMap<String, String>,
}

#[async_trait::async_trait]
impl AnalyzableStatement for DfCreateDatabase {
    #[tracing::instrument(level = "debug", skip(self, ctx), fields(ctx.id = ctx.get_id().as_str()))]
    async fn analyze(&self, ctx: Arc<QueryContext>) -> Result<AnalyzedResult> {
        let tenant = ctx.get_tenant();
        let (catalog, db) = super::resolve_database(&ctx, &self.name)?;
        let if_not_exists = self.if_not_exists;
        let meta = self.database_meta()?;

        Ok(AnalyzedResult::SimpleQuery(Box::new(
            PlanNode::CreateDatabase(CreateDatabasePlan {
                tenant,
                if_not_exists,
                catalog,
                db,
                meta,
            }),
        )))
    }
}

impl DfCreateDatabase {
<<<<<<< HEAD
=======
    fn database_name(&self) -> Result<String> {
        match self.name.0.len() {
            1 => Ok(self.name.0[0].value.clone()),
            _ => Err(ErrorCode::SyntaxException(
                "Compact database name must be [`db`]",
            )),
        }
    }

>>>>>>> 08b89d3f
    fn database_meta(&self) -> Result<DatabaseMeta> {
        Ok(DatabaseMeta {
            engine: self.engine.clone(),
            engine_options: self.engine_options.clone(),
            options: self.options.clone(),
            ..Default::default()
        })
    }
}<|MERGE_RESOLUTION|>--- conflicted
+++ resolved
@@ -57,8 +57,6 @@
 }
 
 impl DfCreateDatabase {
-<<<<<<< HEAD
-=======
     fn database_name(&self) -> Result<String> {
         match self.name.0.len() {
             1 => Ok(self.name.0[0].value.clone()),
@@ -68,7 +66,6 @@
         }
     }
 
->>>>>>> 08b89d3f
     fn database_meta(&self) -> Result<DatabaseMeta> {
         Ok(DatabaseMeta {
             engine: self.engine.clone(),
