--- conflicted
+++ resolved
@@ -16,11 +16,8 @@
 use common_planners::PlanNode;
 use common_planners::SelectPlan;
 use common_streams::SendableDataBlockStream;
-<<<<<<< HEAD
 use futures::TryStreamExt;
-=======
 use common_tracing::tracing;
->>>>>>> 641f1edd
 
 use crate::interpreters::plan_scheduler::PlanScheduler;
 use crate::interpreters::IInterpreter;
@@ -41,7 +38,7 @@
 }
 
 fn get_filter_plan(plan: PlanNode) -> Result<FilterPlan> {
-    let mut res = Err(ErrorCodes::Ok("Not filter plan found"));
+    let mut res = Err(ErrorCode::Ok("Not filter plan found"));
     plan.walk_preorder(|node| -> Result<bool> {
         match node {
             PlanNode::Filter(ref filter_plan) => {
@@ -62,7 +59,7 @@
     let scheduled_actions = PlanScheduler::reschedule(ctx.clone(), &plan)?;
 
     let remote_actions_ref = &scheduled_actions.remote_actions;
-    let prepare_error_handler = move |error: ErrorCodes, end: usize| {
+    let prepare_error_handler = move |error: ErrorCode, end: usize| {
         let mut killed_set = HashSet::new();
         for (node, _) in remote_actions_ref.iter().take(end) {
             if killed_set.get(&node.name).is_none() {
@@ -119,7 +116,6 @@
 
         queue1.push_back(plan.clone());
 
-<<<<<<< HEAD
         while queue1.len() > 0 {
             let mut one_level = Vec::<PlanNode>::new();
             while queue1.len() > 0 {
@@ -135,15 +131,6 @@
                             }
                         }
                     }
-=======
-        let remote_actions_ref = &scheduled_actions.remote_actions;
-        let prepare_error_handler = move |error: ErrorCode, end: usize| {
-            let mut killed_set = HashSet::new();
-            for (node, _) in remote_actions_ref.iter().take(end) {
-                if killed_set.get(&node.name).is_none() {
-                    // TODO: ISSUE-204 kill prepared query stage
-                    killed_set.insert(node.name.clone());
->>>>>>> 641f1edd
                 }
             }
             if one_level.len() > 0 {
