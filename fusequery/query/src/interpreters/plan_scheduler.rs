--- conflicted
+++ resolved
@@ -102,7 +102,7 @@
         for node in &cluster_nodes {
             for builder in &builders {
                 if let Some(action) =
-                    builder.build(&node.name, &cluster_nodes, subquery_res_map.clone())?
+                builder.build(&node.name, &cluster_nodes)?
                 {
                     remote_actions.push((node.clone(), action));
                 }
@@ -323,12 +323,7 @@
         &self,
         node_name: &str,
         cluster_nodes: &[Arc<Node>],
-<<<<<<< HEAD
     ) -> Result<Option<ShuffleAction>> {
-=======
-        subquery_res_map: HashMap<String, bool>,
-    ) -> Result<Option<ExecutePlanWithShuffleAction>> {
->>>>>>> d57d16b3
         match self.2.kind {
             StageKind::Expansive => {
                 let all_nodes_name = cluster_nodes
@@ -341,14 +336,8 @@
                             query_id: self.0.clone(),
                             stage_id: self.1.clone(),
                             plan: self.3.get_plan(node_name, cluster_nodes)?,
-<<<<<<< HEAD
                             sinks: all_nodes_name,
                             scatters_expression: self.2.scatters_expr.clone(),
-=======
-                            scatters: all_nodes_name,
-                            scatters_action: self.2.scatters_expr.clone(),
-                            subquery_res_map,
->>>>>>> d57d16b3
                         }));
                     }
                 }
@@ -361,14 +350,8 @@
                             query_id: self.0.clone(),
                             stage_id: self.1.clone(),
                             plan: self.3.get_plan(node_name, cluster_nodes)?,
-<<<<<<< HEAD
                             sinks: vec![cluster_node.name.clone()],
                             scatters_expression: self.2.scatters_expr.clone(),
-=======
-                            scatters: vec![cluster_node.name.clone()],
-                            scatters_action: self.2.scatters_expr.clone(),
-                            subquery_res_map,
->>>>>>> d57d16b3
                         }));
                     }
                 }
@@ -386,14 +369,8 @@
                     query_id: self.0.clone(),
                     stage_id: self.1.clone(),
                     plan: self.3.get_plan(node_name, cluster_nodes)?,
-<<<<<<< HEAD
                     sinks: all_nodes_name,
                     scatters_expression: self.2.scatters_expr.clone(),
-=======
-                    scatters: all_nodes_name,
-                    scatters_action: self.2.scatters_expr.clone(),
-                    subquery_res_map,
->>>>>>> d57d16b3
                 }))
             }
         }
