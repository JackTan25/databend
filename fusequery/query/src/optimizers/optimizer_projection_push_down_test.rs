--- conflicted
+++ resolved
@@ -2,67 +2,6 @@
 //
 // SPDX-License-Identifier: Apache-2.0.
 
-<<<<<<< HEAD
-#[cfg(test)]
-mod tests {
-    use std::mem::size_of;
-    use std::sync::Arc;
-
-    use common_datavalues::*;
-    use common_planners::*;
-    use pretty_assertions::assert_eq;
-
-    use crate::optimizers::*;
-
-    #[test]
-    fn test_projection_push_down_optimizer_1() -> anyhow::Result<()> {
-        let ctx = crate::tests::try_create_context()?;
-
-        let plan = PlanNode::Projection(ProjectionPlan {
-            expr: vec![col("a"), col("b"), col("c")],
-            schema: DataSchemaRefExt::create(vec![
-                DataField::new("a", DataType::Utf8, false),
-                DataField::new("b", DataType::Utf8, false),
-                DataField::new("c", DataType::Utf8, false),
-            ]),
-            input: Arc::from(PlanBuilder::empty().build()?)
-        });
-
-        let mut projection_push_down = ProjectionPushDownOptimizer::create(ctx);
-        let optimized = projection_push_down.optimize(&plan)?;
-
-        let expect = "\
-        Projection: a:Utf8, b:Utf8, c:Utf8";
-
-        let actual = format!("{:?}", optimized);
-        assert_eq!(expect, actual);
-
-        Ok(())
-    }
-
-    #[test]
-    fn test_projection_push_down_optimizer_group_by() -> anyhow::Result<()> {
-        use pretty_assertions::assert_eq;
-
-        use crate::optimizers::*;
-        use crate::sql::*;
-
-        let ctx = crate::tests::try_create_context()?;
-
-        let plan = PlanParser::create(ctx.clone()).build_from_sql(
-            "select max(value) as c1, name as c2 from system.settings group by c2"
-        )?;
-
-        let mut project_push_down = ProjectionPushDownOptimizer::create(ctx);
-        let optimized = project_push_down.optimize(&plan)?;
-        let expect = "\
-        AggregatorFinal: groupBy=[[c2]], aggr=[[max([value]) as c1, name as c2]]\
-        \n  AggregatorPartial: groupBy=[[c2]], aggr=[[max([value]) as c1, name as c2]]\
-        \n    ReadDataSource: scan partitions: [1], scan schema: [name:Utf8, value:Utf8], statistics: [read_rows: 0, read_bytes: 0]";
-        let actual = format!("{:?}", optimized);
-        assert_eq!(expect, actual);
-        Ok(())
-=======
 use std::mem::size_of;
 use std::sync::Arc;
 
@@ -80,8 +19,8 @@
     let mut partitions = Vec::with_capacity(workers as usize);
     if part_size == 0 {
         partitions.push(Partition {
-            name: format!("{}-{}-{}", total, 0, total,),
-            version: 0
+            name: format!("{}-{}-{}", total, 0, total, ),
+            version: 0,
         })
     } else {
         for part in 0..workers {
@@ -91,11 +30,10 @@
                 part_end += part_remain;
             }
             partitions.push(Partition {
-                name: format!("{}-{}-{}", total, part_begin, part_end,),
-                version: 0
+                name: format!("{}-{}-{}", total, part_begin, part_end, ),
+                version: 0,
             })
         }
->>>>>>> be3cce61
     }
     partitions
 }
@@ -120,7 +58,7 @@
     let plan = PlanNode::Projection(ProjectionPlan {
         expr: vec![col("a"), col("b"), col("c")],
         schema: output_schema,
-        input: Arc::from(PlanBuilder::from(&PlanNode::Empty(EmptyPlan { schema })).build()?)
+        input: Arc::from(PlanBuilder::from(&PlanNode::Empty(EmptyPlan { schema })).build()?),
     });
 
     let mut projection_push_down = ProjectionPushDownOptimizer::create(ctx);
@@ -129,122 +67,6 @@
     let expect = "\
         Projection: a:Utf8, b:Utf8, c:Utf8";
 
-<<<<<<< HEAD
-    #[test]
-    fn test_projection_push_down_optimizer_2() -> anyhow::Result<()> {
-        let ctx = crate::tests::try_create_context()?;
-
-        let total = ctx.get_max_block_size()? as u64;
-        let statistics = Statistics {
-            read_rows: total as usize,
-            read_bytes: ((total) * size_of::<u64>() as u64) as usize
-        };
-        ctx.try_set_statistics(&statistics)?;
-        let source_plan = PlanNode::ReadSource(ReadDataSourcePlan {
-            db: "system".to_string(),
-            table: "test".to_string(),
-            schema: DataSchemaRefExt::create(vec![
-                DataField::new("a", DataType::Utf8, false),
-                DataField::new("b", DataType::Utf8, false),
-                DataField::new("c", DataType::Utf8, false),
-            ]),
-            partitions: Test::generate_partitions(8, total as u64),
-            statistics: statistics.clone(),
-            description: format!(
-                "(Read from system.{} table, Read Rows:{}, Read Bytes:{})",
-                "test".to_string(),
-                statistics.read_rows,
-                statistics.read_bytes
-            ),
-            scan_plan: Arc::new(ScanPlan::empty())
-        });
-
-        let filter_plan = PlanBuilder::from(&source_plan)
-            .filter(col("a").gt(lit(6)).and(col("b").lt_eq(lit(10))))?
-            .build()?;
-
-        let plan = PlanNode::Projection(ProjectionPlan {
-            expr: vec![col("a")],
-            schema: DataSchemaRefExt::create(vec![DataField::new("a", DataType::Utf8, false)]),
-            input: Arc::from(filter_plan)
-        });
-
-        let mut projection_push_down = ProjectionPushDownOptimizer::create(ctx);
-        let optimized = projection_push_down.optimize(&plan)?;
-
-        let expect = "\
-        Projection: a:Utf8\
-        \n  Filter: ((a > 6) and (b <= 10))\
-        \n    ReadDataSource: scan partitions: [8], scan schema: [a:Utf8, b:Utf8], statistics: [read_rows: 10000, read_bytes: 80000]";
-        let actual = format!("{:?}", optimized);
-        assert_eq!(expect, actual);
-
-        Ok(())
-    }
-
-    #[test]
-    fn test_projection_push_down_optimizer_3() -> anyhow::Result<()> {
-        let ctx = crate::tests::try_create_context()?;
-
-        let total = ctx.get_max_block_size()? as u64;
-        let statistics = Statistics {
-            read_rows: total as usize,
-            read_bytes: ((total) * size_of::<u64>() as u64) as usize
-        };
-        ctx.try_set_statistics(&statistics)?;
-        let source_plan = PlanNode::ReadSource(ReadDataSourcePlan {
-            db: "system".to_string(),
-            table: "test".to_string(),
-            schema: DataSchemaRefExt::create(vec![
-                DataField::new("a", DataType::Utf8, false),
-                DataField::new("b", DataType::Utf8, false),
-                DataField::new("c", DataType::Utf8, false),
-                DataField::new("d", DataType::Utf8, false),
-                DataField::new("e", DataType::Utf8, false),
-                DataField::new("f", DataType::Utf8, false),
-                DataField::new("g", DataType::Utf8, false),
-            ]),
-            partitions: Test::generate_partitions(8, total as u64),
-            statistics: statistics.clone(),
-            description: format!(
-                "(Read from system.{} table, Read Rows:{}, Read Bytes:{})",
-                "test".to_string(),
-                statistics.read_rows,
-                statistics.read_bytes
-            ),
-            scan_plan: Arc::new(ScanPlan::empty())
-        });
-
-        let group_exprs = &[col("a"), col("c")];
-
-        // SELECT a FROM table WHERE b = 10 GROUP BY a, c HAVING d < 9 ORDER BY e LIMIT 10;
-        let plan = PlanBuilder::from(&source_plan)
-            .limit(10)?
-            .sort(&[col("e")])?
-            .filter(col("d").lt(lit(10)))?
-            .aggregate_partial(&[], group_exprs)?
-            .filter(col("b").eq(lit(10)))?
-            .project(&[col("a")])?
-            .build()?;
-
-        let mut projection_push_down = ProjectionPushDownOptimizer::create(ctx);
-        let optimized = projection_push_down.optimize(&plan)?;
-
-        let expect = "\
-        Projection: a:Utf8\
-        \n  Filter: (b = 10)\
-        \n    AggregatorPartial: groupBy=[[a, c]], aggr=[[]]\
-        \n      Filter: (d < 10)\
-        \n        Sort: e:Utf8\
-        \n          Limit: 10\
-        \n            ReadDataSource: scan partitions: [8], scan schema: [a:Utf8, b:Utf8, c:Utf8, d:Utf8, e:Utf8], statistics: [read_rows: 10000, read_bytes: 80000]";
-
-        let actual = format!("{:?}", optimized);
-        assert_eq!(expect, actual);
-
-        Ok(())
-    }
-=======
     let actual = format!("{:?}", optimized);
     assert_eq!(expect, actual);
 
@@ -280,7 +102,7 @@
     let total = ctx.get_max_block_size()? as u64;
     let statistics = Statistics {
         read_rows: total as usize,
-        read_bytes: ((total) * size_of::<u64>() as u64) as usize
+        read_bytes: ((total) * size_of::<u64>() as u64) as usize,
     };
     ctx.try_set_statistics(&statistics)?;
     let source_plan = PlanNode::ReadSource(ReadDataSourcePlan {
@@ -298,7 +120,8 @@
             "test".to_string(),
             statistics.read_rows,
             statistics.read_bytes
-        )
+        ),
+        scan_plan: Arc::new(ScanPlan::empty())
     });
 
     let filter_plan = PlanBuilder::from(&source_plan)
@@ -308,7 +131,7 @@
     let plan = PlanNode::Projection(ProjectionPlan {
         expr: vec![col("a")],
         schema: DataSchemaRefExt::create(vec![DataField::new("a", DataType::Utf8, false)]),
-        input: Arc::from(filter_plan)
+        input: Arc::from(filter_plan),
     });
 
     let mut projection_push_down = ProjectionPushDownOptimizer::create(ctx);
@@ -331,7 +154,7 @@
     let total = ctx.get_max_block_size()? as u64;
     let statistics = Statistics {
         read_rows: total as usize,
-        read_bytes: ((total) * size_of::<u64>() as u64) as usize
+        read_bytes: ((total) * size_of::<u64>() as u64) as usize,
     };
     ctx.try_set_statistics(&statistics)?;
     let source_plan = PlanNode::ReadSource(ReadDataSourcePlan {
@@ -353,7 +176,8 @@
             "test".to_string(),
             statistics.read_rows,
             statistics.read_bytes
-        )
+        ),
+        scan_plan: Arc::new(ScanPlan::empty())
     });
 
     let group_exprs = &[col("a"), col("c")];
@@ -386,5 +210,4 @@
     assert_eq!(expect, actual);
 
     Ok(())
->>>>>>> be3cce61
 }